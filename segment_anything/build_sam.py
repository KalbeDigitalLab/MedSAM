--- conflicted
+++ resolved
@@ -239,10 +239,7 @@
             )
             print(checkpoint.name, " is downloaded!")
 
-<<<<<<< HEAD
-
-=======
->>>>>>> a43ca198
+
     if checkpoint is not None:
         with open(checkpoint, "rb") as f:
             state_dict = torch.load(f)
